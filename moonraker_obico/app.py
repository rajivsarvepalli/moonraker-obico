--- conflicted
+++ resolved
@@ -119,13 +119,9 @@
         _cfg = self.model.config._config
         _logger.debug(f'moonraker-obico configurations: { {section: dict(_cfg[section]) for section in _cfg.sections()} }')
         self.moonrakerconn = MoonrakerConn(self.model.config, self.sentry, self.push_event,)
-<<<<<<< HEAD
+        self.server_conn = ServerConn(self.model.config, self.model.printer_state, self.process_server_msg, self.sentry)
         self.webcam_streamer = WebcamStreamer(self.server_conn, self.moonrakerconn, self.sentry)
         self.webcam_streamer.start('mjpeg', self.model.config, is_pro=True)
-=======
-        self.server_conn = ServerConn(self.model.config, self.model.printer_state, self.process_server_msg, self.sentry)
-        self.janus = JanusConn(self.model, self.server_conn, self.sentry)
->>>>>>> eab1248d
         self.jpeg_poster = JpegPoster(self.model, self.server_conn, self.sentry)
         self.target_file_downloader = FileDownloader(self.model, self.moonrakerconn, self.server_conn, self.sentry)
         self.target__printer = Printer(self.model, self.moonrakerconn, self.server_conn)
