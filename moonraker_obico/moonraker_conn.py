from typing import Optional, Dict, List, Tuple
from numbers import Number
import dataclasses
import re
import queue
import threading
import requests  # type: ignore
import logging
import time
import backoff
import json
import bson
import websocket
from random import randrange
from collections import deque, OrderedDict
from functools import reduce
from operator import concat

from .utils import DEBUG
from .ws import WebSocketClient, WebSocketConnectionException


REQUEST_STATE_INTERVAL_SECONDS = 30
if DEBUG:
    REQUEST_STATE_INTERVAL_SECONDS = 10

_logger = logging.getLogger('obico.moonraker_conn')
_ignore_pattern=re.compile(r'"method": "notify_proc_stat_update"')

class MoonrakerConn:
    flow_step_timeout_msecs = 2000
    ready_timeout_msecs = 60000

    def __init__(self, app_config, sentry, on_event):
        self.id: str = 'moonrakerconn'
        self.app_config: Config = app_config
        self.config: MoonrakerConfig = app_config.moonraker
        self.klippy_ready = threading.Event()  # Based on https://moonraker.readthedocs.io/en/latest/web_api/#websocket-setup

        self.sentry = sentry
        self._on_event = on_event
        self.shutdown: bool = False
        self.conn = None
        self.ws_message_queue_to_moonraker = queue.Queue(maxsize=16)
        self.moonraker_state_requested_ts = 0
        self.request_callbacks = OrderedDict()
        self.request_callbacks_lock = threading.RLock()   # Because OrderedDict is not thread-safe

    ## REST API part

    def api_get(self, mr_method, timeout=5, raise_for_status=True, **params):
        url = f'{self.config.http_address()}/{mr_method.replace(".", "/")}'
        _logger.debug(f'GET {url}')

        headers = {'X-Api-Key': self.config.api_key} if self.config.api_key else {}
        resp = requests.get(
                url,
                headers=headers,
                params=params,
                timeout=timeout,
        )

        if raise_for_status:
            resp.raise_for_status()

        return resp.json().get('result')

    def api_post(self, mr_method, timeout=None, multipart_filename=None, multipart_fileobj=None, **post_params):
        url = f'{self.config.http_address()}/{mr_method.replace(".", "/")}'
        _logger.debug(f'POST {url}')

        headers = {'X-Api-Key': self.config.api_key} if self.config.api_key else {}
        files={'file': (multipart_filename, multipart_fileobj, 'application/octet-stream')} if multipart_filename and multipart_fileobj else None
        resp = requests.post(
            url,
            headers=headers,
            data=post_params,
            files=files,
            timeout=timeout,
        )
        resp.raise_for_status()
        return resp.json()

    @backoff.on_exception(backoff.expo, Exception, max_value=60)
    def ensure_api_key(self):
        if not self.config.api_key:
            _logger.warning('api key is unset, trying to fetch one')
            self.config.api_key = self.api_get('access/api_key', raise_for_status=True)

    @backoff.on_exception(backoff.expo, Exception, max_value=60)
    def get_server_info(self):
        return self.api_get('server/info')

    @backoff.on_exception(backoff.expo, Exception, max_value=60)
    @backoff.on_predicate(backoff.expo, max_value=60)
    def wait_for_klippy_ready(self):
        return self.get_server_info().get("klippy_state") == 'ready'

    @backoff.on_exception(backoff.expo, Exception, max_value=60)
    def find_all_heaters(self):
        data = self.api_get('printer/objects/query', raise_for_status=True, heaters='') # heaters='' -> 'query?heaters=' by the behavior in requests
        if 'heaters' in data.get('status', {}):
            return data['status']['heaters']
        else:
            return []

    def find_all_thermal_presets(self):
        presets = []
        data = self.api_get('server/database/item', raise_for_status=False, namespace='mainsail', key='presets') or {}
        for preset in data.get('value', {}).get('presets', {}).values():
            try:
                preset_name = preset['name']
                extruder_target = float(preset['values']['extruder']['value'])
                bed_target = float(preset['values']['heater_bed']['value'])
                presets.append(dict(name=preset_name, heater_bed=bed_target, extruder=extruder_target))
            except Exception as e:
                self.sentry.captureException()

        return presets

    def find_all_installed_plugins(self):
<<<<<<< HEAD
        data = self.api_get('machine/update/status', raise_for_status=True, refresh='false')
=======
        data = self.api_get('machine/update/status', raise_for_status=False, refresh='false')
        if not data:
            return []
>>>>>>> b65a40e3
        return list(set(data.get("version_info", {}).keys()) - set(['system', 'moonraker', 'klipper']))

    @backoff.on_exception(backoff.expo, Exception, max_value=60)
    def find_most_recent_job(self):
        data = self.api_get('server/history/list', raise_for_status=True, order='desc', limit=1)
        return (data.get('jobs', [None]) or [None])[0]

    def update_webcam_config_from_moonraker(self):
        def webcam_config_in_moonraker():
            # TODO: Rotation is not handled correctly

            # Check for the webcam API in the newer Moonraker versions
            result = self.api_get('server.webcams.list', raise_for_status=False)
            if result and len(result.get('webcams', [])) > 0:  # Apparently some Moonraker versions support this endpoint but mistakenly returns an empty list even when webcams are present
                _logger.debug(f'Found config in Moonraker webcams API: {result}')
                webcam_configs = [ dict(
                            target_fps = cfg.get('target_fps', 25),
                            snapshot_url = cfg.get('snapshot_url', None),
                            stream_url = cfg.get('stream_url', None),
                            flip_h = cfg.get('flip_horizontal', False),
                            flip_v = cfg.get('flip_vertical', False),
                            rotation = cfg.get('rotation', 0),
                         ) for cfg in result.get('webcams', []) if 'mjpeg' in cfg.get('service', '').lower() ]

                if len(webcam_configs) > 0:
                    return  webcam_configs

                # In case of WebRTC webcam
                webcam_configs = [ dict(
                            target_fps = cfg.get('target_fps', 25),
                            snapshot_url = cfg.get('snapshot_url', None),
                            stream_url = cfg.get('snapshot_url', '').replace('action=snapshot', 'action=stream'), # TODO: Webrtc stream_url is not compatible with MJPEG stream url. Let's guess it. it is a little hacky.
                            flip_h = cfg.get('flip_horizontal', False),
                            flip_v = cfg.get('flip_vertical', False),
                            rotation = cfg.get('rotation', 0),
                         ) for cfg in result.get('webcams', []) if 'webrtc' in cfg.get('service', '').lower() ]
                return  webcam_configs

            # Check for the standard namespace for webcams
            result = self.api_get('server.database.item', raise_for_status=False, namespace='webcams')
            if result:
                _logger.debug(f'Found config in Moonraker webcams namespace: {result}')
                return [ dict(
                            target_fps = cfg.get('targetFps', 25),
                            snapshot_url = cfg.get('urlSnapshot', None),
                            stream_url = cfg.get('urlStream', None),
                            flip_h = cfg.get('flipX', False),
                            flip_v = cfg.get('flipY', False),
                            rotation = cfg.get('rotation', 0), # TODO Verify the key name for rotation
                        ) for cfg in result.get('value', {}).values() if 'mjpeg' in cfg.get('service', '').lower() ]

            # webcam configs not found in the standard location. Try fluidd's flavor
            result = self.api_get('server.database.item', raise_for_status=False, namespace='fluidd', key='cameras')
            if result:
                _logger.debug(f'Found config in Moonraker fluidd/cameras namespace: {result}')
                return [ dict(
                            target_fps = cfg.get('target_fps', 25),  # TODO Verify the key name in fluidd for FPS
                            stream_url = cfg.get('url', None),
                            flip_h = cfg.get('flipX', False),
                            flip_v = cfg.get('flipY', False),
                            rotation = cfg.get('rotation', 0), # TODO Verify the key name for rotation
                        ) for cfg in result.get('value', {}).get('cameras', []) if not cfg.get('enabled', False) ]

            #TODO: Send notification to user that webcam configs not found when moonraker's announcement api makes to stable
            return []

        mr_webcam_config = webcam_config_in_moonraker()
        if len(mr_webcam_config) > 0:
            _logger.debug(f'Retrieved webcam config from Moonraker: {mr_webcam_config[0]}')
            self.app_config.webcam.moonraker_webcam_config = mr_webcam_config[0]

            # Add all webcam urls to the blacklist so that they won't be tunnelled
            url_list = [[ cfg.get('snapshot_url', None), cfg.get('stream_url', None) ] for cfg in mr_webcam_config ]
            self.app_config.tunnel.url_blacklist = [ url for url in reduce(concat, url_list) if url ]
        else:
            #TODO: Send notification to user that webcam configs not found when moonraker's announcement api makes to stable
            pass


    ## WebSocket part

    def start(self) -> None:

        thread = threading.Thread(target=self.message_to_moonraker_loop)
        thread.daemon = True
        thread.start()

        while self.shutdown is False:
            try:
                if self.klippy_ready.wait() and self.moonraker_state_requested_ts < time.time() - REQUEST_STATE_INTERVAL_SECONDS:
                    self.request_status_update()

            except Exception as e:
                self.sentry.captureException()

            time.sleep(1)

    def message_to_moonraker_loop(self):

        def on_mr_ws_open(ws):
            _logger.info('connection is open')

            self.wait_for_klippy_ready()

            self.app_config.update_heater_mapping(self.find_all_heaters())  # We need to find all heaters as their names have to be specified in the objects query request
            self.klippy_ready.set()

            self.request_subscribe()

        def on_mr_ws_close(ws, **kwargs):
            self.klippy_ready.clear()
            self.push_event(
                Event(sender=self.id, name='mr_disconnected', data={})
            )
            self.request_status_update()  # Trigger a re-connection to Moonraker

        def on_message(ws, raw):
            if ( _ignore_pattern.search(raw) is not None ):
                return

            data = json.loads(raw)
            _logger.debug(f'Received from Moonraker: {data}')

            callback = None

            with self.request_callbacks_lock:
                resp_id = data.get('id', -1)
                if resp_id in self.request_callbacks:
                    callback = self.request_callbacks[resp_id]
                    del self.request_callbacks[resp_id]

            if callback:
                callback(data)
                return

            self.push_event(
                Event(sender=self.id, name='message', data=data)
            )

        self.request_status_update()  # "Seed" a request in ws_message_queue_to_moonraker to trigger the initial connection to Moonraker

        while self.shutdown is False:
            try:
                data = self.ws_message_queue_to_moonraker.get()

                if not self.conn or not self.conn.connected():
                    self.ensure_api_key()

                    if not self.conn or not self.conn.connected():
                        header=['X-Api-Key: {}'.format(self.config.api_key), ]
                        self.conn = WebSocketClient(
                                    url=self.config.ws_url(),
                                    header=header,
                                    on_ws_msg=on_message,
                                    on_ws_open=on_mr_ws_open,
                                    on_ws_close=on_mr_ws_close,)

                        self.klippy_ready.wait()
                        _logger.info('Klippy ready')

                _logger.debug("Sending to Moonraker: \n{}".format(data))
                self.conn.send(json.dumps(data, default=str))
            except WebSocketConnectionException as e:
                _logger.warning(e)
            except Exception as e:
                _logger.warning(e)
                self.sentry.captureException()

    def push_event(self, event):
        if self.shutdown:
            return

        self._on_event(event)

    def close(self):
        self.shutdown = True
        if not self.conn:
            self.conn.close()

    def jsonrpc_request(self, method, params=None, callback=None):
        next_id = randrange(100000)
        payload = {
            "jsonrpc": "2.0",
            "method": method,
            "id": next_id
        }

        if params:
            payload['params'] = params

        if callback:
            with self.request_callbacks_lock:
                if len(self.request_callbacks) > 100:
                    self.request_callbacks.popitem(last=False)
                self.request_callbacks[next_id] = callback

        try:
            self.ws_message_queue_to_moonraker.put_nowait(payload)
        except queue.Full:
            _logger.warning("Moonraker message queue is full, msg dropped")


    def request_subscribe(self):
        subscribe_objects = {
            'print_stats': ('state', 'message', 'filename', 'info'),
            'webhooks': ('state', 'state_message'),
            'gcode_move': ('speed_factor', 'extrude_factor'),
            'history': None,
            'fan': ('speed'),
        }
        available_printer_objects = self.api_get('printer.objects.list', raise_for_status=False).get('objects', [])
        subscribe_objects = {
            key: value for key, value in subscribe_objects.items() if key in available_printer_objects
        }

        _logger.debug(f'Subscribing to objects {subscribe_objects}')
        self.jsonrpc_request('printer.objects.subscribe', params=dict(objects=subscribe_objects))

    def request_status_update(self, objects=None):
        def status_update_callback(data):
            self.push_event(
                Event(sender=self.id, name='status_update', data=data)
            )

        self.moonraker_state_requested_ts = time.time()

        if objects is None:
            objects = {
                "webhooks": None,
                "print_stats": None,
                "virtual_sdcard": None,
                "display_status": None,
                "heaters": None,
                "toolhead": None,
                "extruder": None,
                "gcode_move": None,
                "fan": None,
            }

            for heater in (self.app_config.all_mr_heaters()):
                objects[heater] = None

        self.jsonrpc_request('printer.objects.query', params=dict(objects=objects), callback=status_update_callback)

    def request_jog(self, axes_dict: Dict[str, Number], is_relative: bool, feedrate: int) -> Dict:
        # TODO check axes
        command = "G0 {}".format(
            " ".join([
                "{}{}".format(axis.upper(), amt)
                for axis, amt in axes_dict.items()
            ])
        )

        if feedrate:
            command += " F{}".format(feedrate * 60)

        commands = ["G91", command]
        if not is_relative:
            commands.append("G90")

        script = "\n".join(commands)
        return self.jsonrpc_request('printer.gcode.script', params=dict(script=script))

    def request_home(self, axes) -> Dict:
        # TODO check axes
        script = "G28 %s" % " ".join(
            map(lambda x: "%s0" % x.upper(), axes)
        )
        return self.jsonrpc_request('printer.gcode.script', params=dict(script=script))

    def request_set_temperature(self, heater, target_temp) -> Dict:
        script = f'SET_HEATER_TEMPERATURE HEATER={heater} TARGET={target_temp}'
        return self.jsonrpc_request('printer.gcode.script', params=dict(script=script))


@dataclasses.dataclass
class Event:
    name: str
    data: Dict
    sender: Optional[str] = None<|MERGE_RESOLUTION|>--- conflicted
+++ resolved
@@ -119,13 +119,9 @@
         return presets
 
     def find_all_installed_plugins(self):
-<<<<<<< HEAD
-        data = self.api_get('machine/update/status', raise_for_status=True, refresh='false')
-=======
         data = self.api_get('machine/update/status', raise_for_status=False, refresh='false')
         if not data:
             return []
->>>>>>> b65a40e3
         return list(set(data.get("version_info", {}).keys()) - set(['system', 'moonraker', 'klipper']))
 
     @backoff.on_exception(backoff.expo, Exception, max_value=60)
